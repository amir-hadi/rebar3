{application, rebar,
 [{description, "Rebar: Erlang Build Tool"},
  {vsn, "1"},
  {modules, [ rebar_app_utils,
              rebar_config,
              rebar_core,
              rebar_erlc_compiler,
              rebar_file_utils,
              rebar_log,
              rebar_otp_app,
              rebar_protobuffs_compiler,
              rebar_rel_utils,
              rebar_utils ]},
  {registered, []},
  {applications, [kernel, 
                  stdlib, 
                  sasl]},
  {env, [
         %% Default log level
         {log_level, error},
         
         %% Key/value list of base/default configuration used by
         %% rebar_config during initialization
         {default_config, [
                           {app_modules, [ rebar_protobuffs_compiler,
                                           rebar_erlc_compiler,
<<<<<<< HEAD
                                           rebar_port_compiler,
                                           rebar_app_installer ]}
=======
                                           rebar_otp_app ]}
>>>>>>> 8e91e101
                           ]}
        ]}
]}.<|MERGE_RESOLUTION|>--- conflicted
+++ resolved
@@ -24,12 +24,8 @@
          {default_config, [
                            {app_modules, [ rebar_protobuffs_compiler,
                                            rebar_erlc_compiler,
-<<<<<<< HEAD
                                            rebar_port_compiler,
-                                           rebar_app_installer ]}
-=======
                                            rebar_otp_app ]}
->>>>>>> 8e91e101
                            ]}
         ]}
 ]}.